--- conflicted
+++ resolved
@@ -4,123 +4,6 @@
 import "@openzeppelin/contracts/token/ERC20/IERC20.sol";
 import "hardhat/console.sol";
 
-<<<<<<< HEAD
-contract TrustMe {
-	// Events
-	event TradeCreated(
-		address indexed seller,
-		address indexed buyer,
-		bytes32 indexed tradeId,
-		address tokenToSell,
-		address tokenToBuy,
-		uint256 amountOfTokenToSell,
-		uint256 amountOfTokenToBuy
-	);
-
-	event TradeAccepted(bytes32 indexed tradeId, address indexed seller, address indexed buyer);
-
-	event TradeExpired(bytes32 indexed tradeId, address indexed seller, address indexed buyer);
-
-	// State Variables
-
-	enum TradeStatus {
-		Pending,
-		Accepted,
-		Expired
-	}
-
-	struct Trade {
-		address seller;
-		address buyer;
-		address tokenToSell;
-		address tokenToBuy;
-		uint256 amountOfTokenToSell;
-		uint256 amountOfTokenToBuy;
-		bytes32 tradeId;
-		uint256 deadline;
-		TradeStatus status;
-	}
-
-	mapping(bytes32 => Trade) public trades;
-	mapping(address => bytes32[]) public userTradesAsSeller;
-	mapping(address => bytes32[]) public userTradesAsBuyer;
-	mapping(address => mapping(address => uint256)) public tokenAllowance;
-
-	bytes32 public tradeId;
-
-	// Modifiers
-
-	modifier onlyValidTrade(
-		address _buyer,
-		address _tokenToSell,
-		address _tokenToBuy
-	) {
-		require(msg.sender != address(0), "Invalid address");
-		require(_buyer != address(0), "Invalid address");
-		require(_tokenToSell != address(0), "Invalid token address");
-		require(_tokenToBuy != address(0), "Invalid token address");
-		_;
-	}
-
-	function createTrade(
-		address _buyer,
-		address _tokenToSell,
-		address _tokenToBuy,
-		uint256 _amountOfTokenToSell,
-		uint256 _amountOfTokenToBuy,
-		uint256 _deadline
-	) public onlyValidTrade(_buyer, _tokenToSell, _tokenToBuy) {
-		IERC20 token = IERC20(_tokenToSell);
-		token.approve(address(this), _amountOfTokenToSell);
-		tradeId = keccak256(abi.encodePacked(block.timestamp, msg.sender, _buyer));
-		Trade memory trade = Trade(
-			msg.sender,
-			_buyer,
-			_tokenToSell,
-			_tokenToBuy,
-			_amountOfTokenToSell,
-			_amountOfTokenToBuy,
-			tradeId,
-			_deadline,
-			TradeStatus.Pending
-		);
-
-		trades[tradeId] = trade;
-		userTradesAsSeller[msg.sender].push(tradeId);
-		userTradesAsBuyer[_buyer].push(tradeId);
-		tokenAllowance[msg.sender][_tokenToSell] = _amountOfTokenToSell;
-
-		emit TradeCreated(
-			msg.sender,
-			_buyer,
-			tradeId,
-			_tokenToSell,
-			_tokenToBuy,
-			_amountOfTokenToSell,
-			_amountOfTokenToBuy
-		);
-	}
-
-	// function acceptTrade(uint256 _tradeId) public {
-	//     Trade memory trade = trades[_tradeId];
-	//     require(trade.buyer == msg.sender, "You are not the buyer");
-	//     require(trade.deadline > block.timestamp, "Trade is expired");
-
-	//     // Approve the escrow contract to transfer the tokens
-	//     IERC20 _token = IERC20(trade.tokenToBuy);
-	//     _token.approve(address(this), trade.amountOfTokenToBuy);
-
-	//     // transfer tokens from escrow to seller
-	//     IERC20 token = IERC20(trade.tokenToSell);
-	//     token.transfer(trade.seller, trade.amountOfTokenToBuy);
-
-	//     // transfer tokens from escrow to buyer
-	//     token = IERC20(trade.tokenToBuy);
-	//     token.transfer(trade.buyer, trade.amountOfTokenToSell);
-	// }
-
-	//TODO Oracle that will refund sellers Token
-=======
 error InvalidAddress();
 error CannotTradeSameToken();
 error CannotTradeWithSelf();
@@ -249,5 +132,5 @@
             _amountOfTokenToBuy
         );
     }
->>>>>>> 38364ce9
+
 }