--- conflicted
+++ resolved
@@ -169,7 +169,7 @@
 			);
 			addTrade.wait();
 		});
-<<<<<<< HEAD
+
 		it('Should add trade to userToTrade mapping array', async () => {
 			expect(await trustMe.getTrades(seller.address)).to.have.lengthOf(1);
 		});
@@ -182,15 +182,7 @@
 			console.log('Buyer Balance Before: ', (await sellerToken.balanceOf(buyer.address)).toString());
 			await buyerToken.connect(buyer).approve(trustMe.address, parseEther('100'));
 			const confirmTrade = await trustMe.connect(buyer).closeTrade(seller.address, 0);
-=======
-
-		it('should trade between the seller and buyer', async () => {
-			const index = await trustMe.getLatestTrade(seller.address);
-			console.log('Seller Balance Before: ', (await buyerToken.balanceOf(seller.address)).toString());
-			console.log('Buyer Balance Before: ', (await sellerToken.balanceOf(buyer.address)).toString());
-			await buyerToken.connect(buyer).approve(trustMe.address, parseEther('100'));
-			const confirmTrade = await trustMe.connect(buyer).closeTrade(seller.address, index);
->>>>>>> b72b67bc
+
 			confirmTrade.wait();
 			console.log('Seller Balance After: ', (await buyerToken.balanceOf(seller.address)).toString());
 			console.log('Buyer Balance After: ', (await sellerToken.balanceOf(buyer.address)).toString());
@@ -199,7 +191,7 @@
 		});
 
 		it('should emit TradeConfirmed event', async () => {
-<<<<<<< HEAD
+
 			// const index = await trustMe.getTrade(seller.address, 0);// we only have one trade
 			await buyerToken.connect(buyer).approve(trustMe.address, parseEther('100'));
 			const confirmTrade = await trustMe.connect(buyer).closeTrade(seller.address, 0);
@@ -211,41 +203,22 @@
 			// const index = await trustMe.getLatestTradeIndex(seller.address);
 			await buyerToken.connect(buyer).approve(trustMe.address, parseEther('100'));
 			expect(trustMe.connect(contractsDeployer).closeTrade(seller.address, 0)).to.be.revertedWithCustomError(
-=======
-			const index = await trustMe.getLatestTrade(seller.address);
-			await buyerToken.connect(buyer).approve(trustMe.address, parseEther('100'));
-			const confirmTrade = await trustMe.connect(buyer).closeTrade(seller.address, index);
-			confirmTrade.wait();
-			await expect(confirmTrade).to.emit(trustMe, 'TradeAccepted').withArgs(seller.address, buyer.address);
-		});
-
-		it('should revert if incorrect buyer', async () => {
-			const index = await trustMe.getLatestTrade(seller.address);
-			await buyerToken.connect(buyer).approve(trustMe.address, parseEther('100'));
-			expect(trustMe.connect(contractsDeployer).closeTrade(seller.address, index)).to.be.revertedWithCustomError(
->>>>>>> b72b67bc
 				trustMe,
 				'OnlyBuyer'
 			);
 		});
 
 		it('should revert if deadline is expired', async () => {
-<<<<<<< HEAD
+
 			// const index = await trustMe.getLatestTradeIndex(seller.address);
 			await buyerToken.connect(buyer).approve(trustMe.address, parseEther('100'));
 			await time.increase(601);
 			expect(trustMe.connect(buyer).closeTrade(seller.address, 0)).to.be.revertedWithCustomError(
-=======
-			const index = await trustMe.getLatestTrade(seller.address);
-			await buyerToken.connect(buyer).approve(trustMe.address, parseEther('100'));
-			await time.increase(601);
-			expect(trustMe.connect(buyer).closeTrade(seller.address, index)).to.be.revertedWithCustomError(
->>>>>>> b72b67bc
 				trustMe,
 				'TradeIsExpired'
 			);
 		});
-<<<<<<< HEAD
+
 
 		it("Should delete trade from user's trade array after trade is confirmed", async () => {
 			await buyerToken.connect(buyer).approve(trustMe.address, parseEther('100'));
@@ -299,7 +272,6 @@
 			cancelTrade.wait();
 			expect(await trustMe.getTrades(seller.address)).to.be.revertedWithPanic;
 		});
-=======
->>>>>>> b72b67bc
+
 	});
 });